#
# This is the rhel7 base image from which all rhel7 based OpenShift Origin images
# inherit. Only packages common to all downstream images should be here.
#
# The standard name for this image is openshift/ose-base
#
FROM rhel7

<<<<<<< HEAD
RUN INSTALL_PKGS="which git tar wget socat hostname sysvinit-tools util-linux ethtool bsdtar" && \
    yum install -y $INSTALL_PKGS && \
    rpm -V $INSTALL_PKGS && \
=======
RUN yum install -y which git tar wget hostname sysvinit-tools util-linux bsdtar \
    socat ethtool device-mapper iptables e2fsprogs xfsprogs && \
>>>>>>> c02dbbfb
    yum clean all<|MERGE_RESOLUTION|>--- conflicted
+++ resolved
@@ -6,12 +6,8 @@
 #
 FROM rhel7
 
-<<<<<<< HEAD
-RUN INSTALL_PKGS="which git tar wget socat hostname sysvinit-tools util-linux ethtool bsdtar" && \
+RUN INSTALL_PKGS="which git tar wget hostname sysvinit-tools util-linux bsdtar \
+    socat ethtool device-mapper iptables e2fsprogs xfsprogs" && \
     yum install -y $INSTALL_PKGS && \
     rpm -V $INSTALL_PKGS && \
-=======
-RUN yum install -y which git tar wget hostname sysvinit-tools util-linux bsdtar \
-    socat ethtool device-mapper iptables e2fsprogs xfsprogs && \
->>>>>>> c02dbbfb
     yum clean all